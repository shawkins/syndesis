/*
 * Copyright (C) 2019 Red Hat, Inc.
 *
 * Licensed under the Apache License, Version 2.0 (the "License");
 * you may not use this file except in compliance with the License.
 * You may obtain a copy of the License at
 *
 * http://www.apache.org/licenses/LICENSE-2.0
 *
 * Unless required by applicable law or agreed to in writing, software
 * distributed under the License is distributed on an "AS IS" BASIS,
 * WITHOUT WARRANTIES OR CONDITIONS OF ANY KIND, either express or implied.
 * See the License for the specific language governing permissions and
 * limitations under the License.
 */

package install

import (
	"context"
<<<<<<< HEAD
	"os"
	"testing"

=======
>>>>>>> ed31083d
	"github.com/syndesisio/syndesis/install/operator/pkg/cmd/internal"
	v1 "k8s.io/api/rbac/v1"
	"k8s.io/apimachinery/pkg/runtime"
	"sigs.k8s.io/controller-runtime/pkg/client"
	"sigs.k8s.io/controller-runtime/pkg/client/fake"
<<<<<<< HEAD
=======
	"testing"
>>>>>>> ed31083d
)

const (
	ns      = "namespace"
	succeed = "\u2713"
	failed  = "\u2717"
)

func TestInstallOperator(t *testing.T) {
<<<<<<< HEAD
	if os.Getenv("CI") != "" {
		t.Skip("skipping testing in CI environment")
	}

	ctx := context.TODO()
	i := &Install{Options: &internal.Options{Namespace: ns, Context: ctx}, tag: "latest"}
=======
	if testing.Short() {
		t.Skip("skipping operator install tests in short mode")
	}

	ctx := context.TODO()
	i := &Install{Options: &internal.Options{Namespace: ns, Context: ctx}}
>>>>>>> ed31083d

	// Create a fake client to mock API calls and pass it to the cmd
	objs := []runtime.Object{}
	cl := fake.NewFakeClient(objs...)
	i.Client = &cl

	t.Logf("\tTest: When running `operator install`, it should create the role %s", RoleName)
	if err := i.installOperatorResources(); err != nil {
		t.Fatalf("\t%s\t got an error when running the command: [%v]", failed, err)
	}
	t.Logf("\t%s\t command ran without errors", succeed)

	{
		r := &v1.Role{}
		if err := cl.Get(ctx, client.ObjectKey{Name: RoleName, Namespace: ns}, r); err != nil {
			t.Fatalf("\t%s\t after running the command, a role named [%s] should be created, but got an error [%v]", failed, RoleName, err)
		}
		t.Logf("\t%s\t after running the command, a role named [%s] was created", succeed, RoleName)
	}
}<|MERGE_RESOLUTION|>--- conflicted
+++ resolved
@@ -18,21 +18,13 @@
 
 import (
 	"context"
-<<<<<<< HEAD
-	"os"
 	"testing"
 
-=======
->>>>>>> ed31083d
 	"github.com/syndesisio/syndesis/install/operator/pkg/cmd/internal"
 	v1 "k8s.io/api/rbac/v1"
 	"k8s.io/apimachinery/pkg/runtime"
 	"sigs.k8s.io/controller-runtime/pkg/client"
 	"sigs.k8s.io/controller-runtime/pkg/client/fake"
-<<<<<<< HEAD
-=======
-	"testing"
->>>>>>> ed31083d
 )
 
 const (
@@ -42,21 +34,12 @@
 )
 
 func TestInstallOperator(t *testing.T) {
-<<<<<<< HEAD
-	if os.Getenv("CI") != "" {
-		t.Skip("skipping testing in CI environment")
-	}
-
-	ctx := context.TODO()
-	i := &Install{Options: &internal.Options{Namespace: ns, Context: ctx}, tag: "latest"}
-=======
 	if testing.Short() {
 		t.Skip("skipping operator install tests in short mode")
 	}
 
 	ctx := context.TODO()
 	i := &Install{Options: &internal.Options{Namespace: ns, Context: ctx}}
->>>>>>> ed31083d
 
 	// Create a fake client to mock API calls and pass it to the cmd
 	objs := []runtime.Object{}
