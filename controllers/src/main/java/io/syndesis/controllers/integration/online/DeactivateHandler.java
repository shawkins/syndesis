/**
 * Copyright (C) 2016 Red Hat, Inc.
 *
 * Licensed under the Apache License, Version 2.0 (the "License");
 * you may not use this file except in compliance with the License.
 * You may obtain a copy of the License at
 *
 *         http://www.apache.org/licenses/LICENSE-2.0
 *
 * Unless required by applicable law or agreed to in writing, software
 * distributed under the License is distributed on an "AS IS" BASIS,
 * WITHOUT WARRANTIES OR CONDITIONS OF ANY KIND, either express or implied.
 * See the License for the specific language governing permissions and
 * limitations under the License.
 */
package io.syndesis.controllers.integration.online;

import java.util.Arrays;
import java.util.Collections;
import java.util.HashSet;
import java.util.Set;

import io.fabric8.kubernetes.client.KubernetesClientException;
import io.syndesis.controllers.integration.StatusChangeHandlerProvider;
import io.syndesis.model.integration.Integration;
import io.syndesis.openshift.OpenShiftService;

public class DeactivateHandler extends BaseHandler implements StatusChangeHandlerProvider.StatusChangeHandler {
    DeactivateHandler(OpenShiftService openShiftService) {
        super(openShiftService);
    }

    @Override
    public Set<Integration.Status> getTriggerStatuses() {
        return Collections.unmodifiableSet(new HashSet<>(Arrays.asList(
            Integration.Status.Deactivated, Integration.Status.Draft)));
    }

    @Override
    public StatusUpdate execute(Integration integration) {
        try {
<<<<<<< HEAD
            openShiftService.scale(integration.getName(), 0);
=======
            openShiftService().scale(deployment);
>>>>>>> fcf3166d
        } catch (KubernetesClientException e) {
            // Ignore 404 errors, means the deployment does not exist for us
            // to scale down
            if( e.getCode() != 404 ) {
                throw e;
            }
        }

<<<<<<< HEAD
        Integration.Status currentStatus = openShiftService.isScaled(integration.getName(), 0)
=======
        Integration.Status currentStatus = openShiftService().isScaled(deployment)
>>>>>>> fcf3166d
            ? Integration.Status.Deactivated
                : Integration.Status.Pending;

        return new StatusUpdate(currentStatus);
    }

}<|MERGE_RESOLUTION|>--- conflicted
+++ resolved
@@ -39,11 +39,7 @@
     @Override
     public StatusUpdate execute(Integration integration) {
         try {
-<<<<<<< HEAD
-            openShiftService.scale(integration.getName(), 0);
-=======
-            openShiftService().scale(deployment);
->>>>>>> fcf3166d
+            openShiftService().scale(integration.getName(), 0);
         } catch (KubernetesClientException e) {
             // Ignore 404 errors, means the deployment does not exist for us
             // to scale down
@@ -52,11 +48,7 @@
             }
         }
 
-<<<<<<< HEAD
-        Integration.Status currentStatus = openShiftService.isScaled(integration.getName(), 0)
-=======
-        Integration.Status currentStatus = openShiftService().isScaled(deployment)
->>>>>>> fcf3166d
+        Integration.Status currentStatus = openShiftService().isScaled(integration.getName(), 0)
             ? Integration.Status.Deactivated
                 : Integration.Status.Pending;
 
