--- conflicted
+++ resolved
@@ -12,16 +12,10 @@
 import { Restangular } from 'ngx-restangular';
 import { Notification, NotificationEvent } from 'patternfly-ng';
 import { Observable } from 'rxjs/Observable';
-<<<<<<< HEAD
 import { Store } from '@ngrx/store';
 import { UserService, User, PlatformActions, PlatformState } from '@syndesis/ui/platform';
 import { ModalService } from './common/modal/modal.service';
 import { NavigationService } from './common/navigation.service';
-=======
-import { ModalService } from '@syndesis/ui/common/modal/modal.service';
-import { NavigationService } from '@syndesis/ui/common/navigation.service';
-import { UserService, User } from '@syndesis/ui/platform';
->>>>>>> b3b11298
 import { ConfigService } from './config.service';
 import { log } from './logging';
 import { TestSupportService } from './store/test-support.service';
