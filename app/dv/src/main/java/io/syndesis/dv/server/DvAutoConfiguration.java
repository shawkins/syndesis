/*
 * Copyright (C) 2016 Red Hat, Inc.
 *
 * Licensed under the Apache License, Version 2.0 (the "License");
 * you may not use this file except in compliance with the License.
 * You may obtain a copy of the License at
 *
 *     http://www.apache.org/licenses/LICENSE-2.0
 *
 * Unless required by applicable law or agreed to in writing, software
 * distributed under the License is distributed on an "AS IS" BASIS,
 * WITHOUT WARRANTIES OR CONDITIONS OF ANY KIND, either express or implied.
 * See the License for the specific language governing permissions and
 * limitations under the License.
 */
package io.syndesis.dv.server;

import java.util.concurrent.ScheduledThreadPoolExecutor;

import javax.transaction.TransactionManager;

import io.syndesis.dv.metadata.MetadataInstance;
import io.syndesis.dv.metadata.internal.DefaultMetadataInstance;
import io.syndesis.dv.metadata.internal.TeiidServer;
import io.syndesis.dv.openshift.EncryptionComponent;
import io.syndesis.dv.openshift.SyndesisConnectionSynchronizer;
import io.syndesis.dv.openshift.TeiidOpenShiftClient;
import io.syndesis.dv.repository.RepositoryManagerImpl;

import org.apache.commons.logging.Log;
import org.apache.commons.logging.LogFactory;
import org.springframework.beans.factory.annotation.Autowired;
import org.springframework.beans.factory.annotation.Value;
import org.springframework.boot.autoconfigure.condition.ConditionalOnMissingBean;
import org.springframework.boot.context.properties.EnableConfigurationProperties;
import org.springframework.context.ApplicationListener;
import org.springframework.context.annotation.Bean;
import org.springframework.context.annotation.ComponentScan;
import org.springframework.context.annotation.Configuration;
import org.springframework.context.event.ContextRefreshedEvent;
import org.springframework.core.task.AsyncTaskExecutor;
import org.springframework.scheduling.annotation.AsyncConfigurer;
import org.springframework.scheduling.annotation.EnableAsync;
import org.springframework.scheduling.concurrent.ThreadPoolTaskExecutor;
import org.springframework.security.crypto.encrypt.Encryptors;
import org.springframework.security.crypto.encrypt.TextEncryptor;
import org.springframework.web.servlet.config.annotation.AsyncSupportConfigurer;
import org.springframework.web.servlet.config.annotation.WebMvcConfigurer;
import org.springframework.web.socket.server.standard.ServerEndpointExporter;
import org.teiid.runtime.EmbeddedConfiguration;

import io.syndesis.dv.RepositoryManager;
import io.syndesis.dv.lsp.websocket.TeiidDdlWebSocketEndpoint;

@Configuration
@EnableConfigurationProperties({DvConfigurationProperties.class, SpringMavenProperties.class})
@ComponentScan(basePackageClasses = {RepositoryManagerImpl.class, DefaultMetadataInstance.class, SyndesisConnectionSynchronizer.class})
@EnableAsync
public class DvAutoConfiguration implements ApplicationListener<ContextRefreshedEvent>, AsyncConfigurer {
    private static final Log LOGGER = LogFactory.getLog(DvAutoConfiguration.class);

    @Value("${encrypt.key}")
    private String encryptKey;

    @Autowired(required=false)
    private TransactionManager transactionManager;

    @Autowired
    private DvConfigurationProperties config;

    @Autowired
    private SpringMavenProperties maven;

    @Autowired
    private RepositoryManager repositoryManager;

    @Autowired
    private MetadataInstance metadataInstance;

    private ScheduledThreadPoolExecutor executor = new ScheduledThreadPoolExecutor(1);

    @Bean(name = "connectionExecutor")
    public ScheduledThreadPoolExecutor connectionExecutor() {
        return executor;
    }

    @Bean
    public TextEncryptor getTextEncryptor() {
        return Encryptors.text(encryptKey, "deadbeef");
    }

    @Override
    public void onApplicationEvent(ContextRefreshedEvent event) {
        try {
            repositoryManager.findDataVirtualization("x");
        } catch (Exception e) {
            throw new RuntimeException(e);
        }
    }

    @Bean
    @ConditionalOnMissingBean
    public TeiidServer teiidServer() {
        // turning off PostgreSQL support
        System.setProperty("org.teiid.addPGMetadata", "false");
        System.setProperty("org.teiid.hiddenMetadataResolvable", "true");
        System.setProperty("org.teiid.allowAlter", "false");

        final TeiidServer server = new TeiidServer();

        EmbeddedConfiguration config = new EmbeddedConfiguration();
        if (this.transactionManager != null) {
            config.setTransactionManager(this.transactionManager);
        }
        server.start(config);
        return server;
    }

    @Bean
    @ConditionalOnMissingBean
    public TeiidOpenShiftClient openShiftClient(@Autowired RepositoryManager repositoryManager, @Autowired TextEncryptor enc) {
        return new TeiidOpenShiftClient(metadataInstance, new EncryptionComponent(enc),
                this.config, repositoryManager, this.maven == null ? null : this.maven.getRepositories());
    }

    @Bean
    protected WebMvcConfigurer webMvcConfigurer() {
        return new WebMvcConfigurer() {
            @Override
            public void configureAsyncSupport(AsyncSupportConfigurer configurer) {
                configurer.setTaskExecutor(getAsyncExecutor());
            }
        };
    }

    @Override
    public AsyncTaskExecutor getAsyncExecutor() {
        ThreadPoolTaskExecutor tpte = new ThreadPoolTaskExecutor();
        tpte.initialize();
        return tpte;
    }

    @Bean
    public ServerEndpointExporter endpointExporter() {
        ServerEndpointExporter endpointExporter = new ServerEndpointExporter();
        endpointExporter.setAnnotatedEndpointClasses(TeiidDdlWebSocketEndpoint.class);
<<<<<<< HEAD
=======
        LOGGER.info("DV DDL Language Server endpoint created");
>>>>>>> 88fdd5d9
        return endpointExporter;
    }
}<|MERGE_RESOLUTION|>--- conflicted
+++ resolved
@@ -144,10 +144,6 @@
     public ServerEndpointExporter endpointExporter() {
         ServerEndpointExporter endpointExporter = new ServerEndpointExporter();
         endpointExporter.setAnnotatedEndpointClasses(TeiidDdlWebSocketEndpoint.class);
-<<<<<<< HEAD
-=======
-        LOGGER.info("DV DDL Language Server endpoint created");
->>>>>>> 88fdd5d9
         return endpointExporter;
     }
 }