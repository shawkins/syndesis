import { getConnectionIcon, WithConnectors } from '@syndesis/api';
import { IConnectionWithIconFile } from '@syndesis/models';
import {
  ConnectionCard,
  ConnectionCreatorLayout,
  ConnectionsGrid,
  ConnectionsGridCell,
  ConnectionSkeleton,
} from '@syndesis/ui';
import { WithLoader } from '@syndesis/utils';
import * as React from 'react';
import { ApiError, PageTitle } from '../../../../shared';
import { ConnectionCreatorBreadcrumbs } from '../../components';
import resolvers from '../../resolvers';

export default class ConnectorsPage extends React.Component {
  public render() {
    return (
      <WithConnectors>
        {({ data, hasData, error }) => (
          <>
            <PageTitle title={'Select connector'} />
            <ConnectionCreatorLayout
              header={<ConnectionCreatorBreadcrumbs step={1} />}
              content={
                <ConnectionsGrid>
                  <WithLoader
                    error={error}
                    loading={!hasData}
                    loaderChildren={
                      <>
                        {new Array(5).fill(0).map((_, index) => (
                          <ConnectionsGridCell key={index}>
                            <ConnectionSkeleton />
                          </ConnectionsGridCell>
                        ))}
                      </>
                    }
                    errorChildren={<ApiError />}
                  >
                    {() =>
                      data.connectorsForDisplay
                        .sort((a, b) => a.name.localeCompare(b.name))
                        .map((connector, index) => (
                          <ConnectionsGridCell key={index}>
                            <ConnectionCard
                              name={connector.name}
                              description={connector.description || ''}
                              icon={getConnectionIcon(
                                process.env.PUBLIC_URL,
<<<<<<< HEAD
                                connector as any /* todo work around OptionalInt issue */
=======
                                connector as IConnectionWithIconFile
>>>>>>> feafe5c4
                              )}
                              href={resolvers.create.configureConnector({
                                connector,
                              })}
                            />
                          </ConnectionsGridCell>
                        ))
                    }
                  </WithLoader>
                </ConnectionsGrid>
              }
              cancelHref={resolvers.connections()}
            />
          </>
        )}
      </WithConnectors>
    );
  }
}<|MERGE_RESOLUTION|>--- conflicted
+++ resolved
@@ -48,11 +48,7 @@
                               description={connector.description || ''}
                               icon={getConnectionIcon(
                                 process.env.PUBLIC_URL,
-<<<<<<< HEAD
-                                connector as any /* todo work around OptionalInt issue */
-=======
                                 connector as IConnectionWithIconFile
->>>>>>> feafe5c4
                               )}
                               href={resolvers.create.configureConnector({
                                 connector,
