--- conflicted
+++ resolved
@@ -73,13 +73,8 @@
             <Button
               data-testid={'virtualization-create-form-save-button'}
               bsStyle="primary"
-<<<<<<< HEAD
               className={'virtualization-create-form__saveButton'}
-              disabled={props.isWorking}
-=======
-              style={{ marginRight: 0 }}
               disabled={props.isWorking || props.isDisableCreate}
->>>>>>> 6eedb39b
               onClick={props.handleSubmit}
             >
               {props.i18nCreateLabel}
