--- conflicted
+++ resolved
@@ -15,8 +15,8 @@
  */
 package io.syndesis.dao.manager;
 
-import java.io.IOException;
 import java.util.ArrayList;
+import java.util.HashMap;
 import java.util.List;
 import java.util.Map;
 import java.util.Optional;
@@ -80,22 +80,10 @@
 
     public void resetDeploymentData() {
         if (dataFileName != null) {
-<<<<<<< HEAD
             loadData(this.dataFileName);
         }
         if( loadDemoData ) {
             loadData("io/syndesis/dao/demo-data.json");
-=======
-            ReadApiClientData reader = new ReadApiClientData();
-            try {
-                List<ModelData<?>> mdList = reader.readDataFromFile(dataFileName);
-                for (ModelData<?> modelData : mdList) {
-                    store(modelData);
-                }
-            } catch (IOException e) {
-                throw new IllegalStateException("Cannot read dummy startup data due to: " + e.getMessage(), e);
-            }
->>>>>>> f580b068
         }
     }
 
