{
  "component": {
    "kind": "component",
    "baseScheme": "salesforce",
    "scheme": "salesforce-upsert-contact-connector",
    "syntax": "salesforce-upsert-contact-connector:operationName:topicName",
    "title": "SalesforceUpsertContact",
    "description": "Create or update Salesforce contact",
    "label": "salesforce",
    "deprecated": false,
    "async": false,
    "producerOnly": true,
    "lenientProperties": false,
    "javaType": "io.syndesis.connector.salesforce.SalesforceUpsertContactComponent",
    "groupId": "io.syndesis",
    "artifactId": "salesforce-upsert-contact-connector",
    "version": "0.4-SNAPSHOT"
  },
  "componentProperties": {
    "loginUrl": { "kind": "property", "displayName": "Login Url", "group": "security", "label": "common,security", "required": true, "type": "string", "javaType": "java.lang.String", "deprecated": false, "secret": false, "defaultValue": "https://login.salesforce.com", "description": "URL of the Salesforce instance used for authentication by default set to https://login.salesforce.com" },
    "clientId": { "kind": "property", "displayName": "Client Id", "group": "security", "label": "common,security", "required": true, "type": "string", "javaType": "java.lang.String", "deprecated": false, "secret": false, "description": "OAuth Consumer Key of the connected app configured in the Salesforce instance setup. Typically a connected app needs to be configured but one can be provided by installing a package." },
    "clientSecret": { "kind": "property", "displayName": "Client Secret", "group": "security", "label": "common,security", "required": false, "type": "string", "javaType": "java.lang.String", "deprecated": false, "secret": true, "description": "OAuth Consumer Secret of the connected app configured in the Salesforce instance setup." },
    "refreshToken": { "kind": "property", "displayName": "Refresh Token", "group": "security", "label": "common,security", "required": false, "type": "string", "javaType": "java.lang.String", "deprecated": false, "secret": true, "description": "Refresh token already obtained in the refresh token OAuth flow. One needs to setup a web application and configure a callback URL to receive the refresh token or configure using the builtin callback at https://login.salesforce.com/services/oauth2/success or https://test.salesforce.com/services/oauth2/success and then retrive the refresh_token from the URL at the end of the flow. Note that in development organizations Salesforce allows hosting the callback web application at localhost." },
    "userName": { "kind": "property", "displayName": "User Name", "group": "security", "label": "common,security", "required": false, "type": "string", "javaType": "java.lang.String", "deprecated": false, "secret": false, "description": "Username used in OAuth flow to gain access to access token. It's easy to get started with password OAuth flow but in general one should avoid it as it is deemed less secure than other flows." },
    "password": { "kind": "property", "displayName": "Password", "group": "security", "label": "common,security", "required": false, "type": "string", "javaType": "java.lang.String", "deprecated": false, "secret": true, "description": "Password used in OAuth flow to gain access to access token. It's easy to get started with password OAuth flow but in general one should avoid it as it is deemed less secure than other flows. Make sure that you append security token to the end of the password if using one." }
  },
  "properties": {
<<<<<<< HEAD
    "sObjectIdName": { "kind": "parameter", "displayName": "SObject Id Name", "group": "common", "required": false, "type": "string", "javaType": "java.lang.String", "deprecated": false, "secret": false, "defaultValue": "TwitterScreenName__c", "description": "SObject External ID field name" }
=======
    "sObjectIdName": { "kind": "parameter", "displayName": "SObject Id Name", "group": "common", "required": false, "type": "string", "javaType": "java.lang.String", "deprecated": false, "secret": false, "defaultValue": "TwitterScreenName__c", "description": "SObject external ID field name" }
  },
  "connectorProperties": {
>>>>>>> 1780cf8e
  }
}<|MERGE_RESOLUTION|>--- conflicted
+++ resolved
@@ -25,12 +25,8 @@
     "password": { "kind": "property", "displayName": "Password", "group": "security", "label": "common,security", "required": false, "type": "string", "javaType": "java.lang.String", "deprecated": false, "secret": true, "description": "Password used in OAuth flow to gain access to access token. It's easy to get started with password OAuth flow but in general one should avoid it as it is deemed less secure than other flows. Make sure that you append security token to the end of the password if using one." }
   },
   "properties": {
-<<<<<<< HEAD
-    "sObjectIdName": { "kind": "parameter", "displayName": "SObject Id Name", "group": "common", "required": false, "type": "string", "javaType": "java.lang.String", "deprecated": false, "secret": false, "defaultValue": "TwitterScreenName__c", "description": "SObject External ID field name" }
-=======
     "sObjectIdName": { "kind": "parameter", "displayName": "SObject Id Name", "group": "common", "required": false, "type": "string", "javaType": "java.lang.String", "deprecated": false, "secret": false, "defaultValue": "TwitterScreenName__c", "description": "SObject external ID field name" }
   },
   "connectorProperties": {
->>>>>>> 1780cf8e
   }
 }